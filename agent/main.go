package main

import (
	"bytes"
	"flag"
	"fmt"
	"math/rand"
	_ "net/http/pprof" // register debugger
	"os"
	"os/signal"
	"syscall"
	"time"

	"github.com/DataDog/raclette/config"
	"github.com/DataDog/raclette/statsd"
	log "github.com/cihub/seelog"
)

// handleSignal closes a channel to exit cleanly from routines
func handleSignal(exit chan struct{}) {
	sigChan := make(chan os.Signal, 10)
	signal.Notify(sigChan)
	for signal := range sigChan {
		switch signal {
		case syscall.SIGINT, syscall.SIGTERM:
			log.Info("received interruption signal")
			close(exit)
		}
	}
}

// opts are the command-line options
var opts struct {
	ddConfigFile string
	configFile   string
	debug        bool
	logLevel     string
	version      bool
}

// version info sourced from build flags
var (
	Version   string
	BuildDate string
	GitCommit string
	GitBranch string
	GoVersion string
)

// versionString returns the version information filled in at build time
func versionString() string {
	var buf bytes.Buffer

	if Version != "" {
		fmt.Fprintf(&buf, "Version: %s\n", Version)
	}
	if GitCommit != "" {
		fmt.Fprintf(&buf, "Git hash: %s\n", GitCommit)
	}
	if GitBranch != "" {
		fmt.Fprintf(&buf, "Git branch: %s\n", GitBranch)
	}
	if BuildDate != "" {
		fmt.Fprintf(&buf, "Build date: %s\n", BuildDate)
	}
	if GoVersion != "" {
		fmt.Fprintf(&buf, "Go Version: %s\n", GoVersion)
	}

	return buf.String()
}

// main is the entrypoint of our code
func main() {
	flag.StringVar(&opts.ddConfigFile, "ddconfig", "/etc/dd-agent/datadog.conf", "Classic agent config file location")
	// FIXME: merge all APM configuration into dd-agent/datadog.conf and deprecate the below flag
	flag.StringVar(&opts.configFile, "config", "/etc/datadog/trace-agent.ini", "Trace agent ini config file.")
	flag.BoolVar(&opts.debug, "debug", false, "Turn on debug mode")
	flag.BoolVar(&opts.version, "version", false, "Show version information and exit")
	flag.Parse()

	if opts.version {
		fmt.Print(versionString())
		os.Exit(0)
	}

	// Instantiate the config
	var agentConf *config.AgentConfig
	var err error

	// tolerate errors in reading the config files. some setups will use only environment variables
	// which is OK
	legacyConf, _ := config.New(opts.configFile)
	conf, _ := config.New(opts.ddConfigFile)
	agentConf, err = config.NewAgentConfig(conf, legacyConf)
	if err != nil {
		panic(err)
	}

	// Initialize logging
	level := agentConf.LogLevel
	if opts.debug {
		level = "debug"
	}
<<<<<<< HEAD
	err = config.NewLoggerLevelCustom(level, agentConf.LogFilePath)
=======
	err = config.NewLoggerLevelCustom(level)
>>>>>>> 964194bc
	if err != nil {
		panic(fmt.Errorf("error with logger: %v", err))
	}
	defer log.Flush()

	// Initialize dogstatsd client
	err = statsd.Configure(agentConf)
	if err != nil {
		fmt.Printf("Error configuring dogstatsd: %v", err)
	}

	// Seed rand
	rand.Seed(time.Now().UTC().UnixNano())

	agent := NewAgent(agentConf)

	// Handle stops properly
	go handleSignal(agent.exit)

	agent.Run()
}<|MERGE_RESOLUTION|>--- conflicted
+++ resolved
@@ -102,11 +102,8 @@
 	if opts.debug {
 		level = "debug"
 	}
-<<<<<<< HEAD
+
 	err = config.NewLoggerLevelCustom(level, agentConf.LogFilePath)
-=======
-	err = config.NewLoggerLevelCustom(level)
->>>>>>> 964194bc
 	if err != nil {
 		panic(fmt.Errorf("error with logger: %v", err))
 	}
